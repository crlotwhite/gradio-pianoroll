--- conflicted
+++ resolved
@@ -11,8 +11,6 @@
     LineLayerConfigData,
     PianoRollDataClass,
 )
-<<<<<<< HEAD
-=======
 
 logger = logging.getLogger(__name__)
 
@@ -24,7 +22,6 @@
 
 level_str = os.environ.get("GRADIO_PIANOROLL_LOG_LEVEL", "WARNING").upper()
 logger.setLevel(getattr(logging, level_str, logging.WARNING))
->>>>>>> 04459eef
 
 # Core component is always available
 __all__ = [
