--- conflicted
+++ resolved
@@ -2,17 +2,13 @@
 import dataclasses
 import io
 import os
-<<<<<<< HEAD
 import tempfile
 import wave
 
 import gradio as gr
 import numpy as np
 from gradio_pianoroll import PianoRoll, PianoRollData
-=======
-import dataclasses
-from gradio_pianoroll import PianoRoll
->>>>>>> 6d9d66ed
+
 
 # Additional imports for F0 analysis
 try:
@@ -79,8 +75,6 @@
 # Initialize phoneme mapping at program start
 initialize_phoneme_map()
 
-<<<<<<< HEAD
-=======
 # Utility functions for handling both dict and dataclass notes
 def get_note_field(note, field, default=None):
     """Get field value from note (supports both dict and dataclass)"""
@@ -101,7 +95,6 @@
         setattr(note, field, value)
     else:
         note[field] = value
->>>>>>> 6d9d66ed
 
 def get_phoneme_mapping_for_dataframe():
     """Return phoneme mapping list for DataFrame"""
@@ -524,15 +517,11 @@
     notes = piano_roll["notes"].copy()
 
     for note in notes:
-<<<<<<< HEAD
         # Skip None notes
         if note is None:
             print("   - Warning: Skipping None note")
             continue
         note["phoneme"] = None
-=======
-        set_note_field(note, 'phoneme', None)
->>>>>>> 6d9d66ed
 
     updated_piano_roll = piano_roll.copy()
     updated_piano_roll["notes"] = notes
@@ -554,7 +543,6 @@
 
     updated_count = 0
     for note in notes:
-<<<<<<< HEAD
         # Skip None notes
         if note is None:
             print("   - Warning: Skipping None note")
@@ -563,12 +551,6 @@
         if lyric:
             phoneme = mock_g2p(lyric)
             note["phoneme"] = phoneme
-=======
-        lyric = get_note_field(note, 'lyric')
-        if lyric:
-            phoneme = mock_g2p(lyric)
-            set_note_field(note, 'phoneme', phoneme)
->>>>>>> 6d9d66ed
             updated_count += 1
             print(f"Auto-generated: '{lyric}' -> '{phoneme}'")
 
@@ -1760,7 +1742,6 @@
         changes_made = 0
 
         for note in notes:
-<<<<<<< HEAD
             # Skip None notes
             if note is None:
                 print("   - Warning: Skipping None note")
@@ -1771,19 +1752,6 @@
             # Process if lyric exists
             lyric = note.get("lyric", "").strip() if note.get("lyric") is not None else ""
             current_phoneme = note.get("phoneme", "").strip() if note.get("phoneme") is not None else ""
-=======
-            if dataclasses.is_dataclass(note):
-                # For dataclass notes, copy by creating new instance
-                import copy
-                note_copy = copy.copy(note)
-            else:
-                # For dict notes, use dict copy
-                note_copy = note.copy()
-
-            # Process if lyric exists
-            lyric = (get_note_field(note, 'lyric', '') or '').strip()
-            current_phoneme = (get_note_field(note, 'phoneme', '') or '').strip()
->>>>>>> 6d9d66ed
 
             if lyric:
                 # Run G2P to create new phoneme
@@ -1791,21 +1759,14 @@
 
                 # Update if different from existing phoneme or missing
                 if not current_phoneme or current_phoneme != new_phoneme:
-<<<<<<< HEAD
                     note_copy["phoneme"] = new_phoneme
-=======
-                    set_note_field(note_copy, 'phoneme', new_phoneme)
->>>>>>> 6d9d66ed
                     changes_made += 1
                     print(f"   - G2P applied: '{lyric}' -> '{new_phoneme}'")
             else:
                 # Remove phoneme if lyric is missing
                 if current_phoneme:
-<<<<<<< HEAD
                     note_copy["phoneme"] = None
-=======
-                    set_note_field(note_copy, 'phoneme', None)
->>>>>>> 6d9d66ed
+
                     changes_made += 1
                     print(f"   - Phoneme removed (no lyric)")
 
